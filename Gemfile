source "https://rubygems.org"
gemspec

DEFAULT_RAILS_VERSION = '5.0.2'
<<<<<<< HEAD
=======

if ENV['RAILS_VERSION'] = '4.2.10'
  gem 'mysql2', '~> 0.3.18'
else
  gem "mysql2"
end
>>>>>>> c458f67c
gem "rails", "~> #{ENV['RAILS_VERSION'] || DEFAULT_RAILS_VERSION}"
gem "activerecord", "~> #{ENV['RAILS_VERSION'] || DEFAULT_RAILS_VERSION}"<|MERGE_RESOLUTION|>--- conflicted
+++ resolved
@@ -2,14 +2,11 @@
 gemspec
 
 DEFAULT_RAILS_VERSION = '5.0.2'
-<<<<<<< HEAD
-=======
 
 if ENV['RAILS_VERSION'] = '4.2.10'
   gem 'mysql2', '~> 0.3.18'
 else
   gem "mysql2"
 end
->>>>>>> c458f67c
 gem "rails", "~> #{ENV['RAILS_VERSION'] || DEFAULT_RAILS_VERSION}"
 gem "activerecord", "~> #{ENV['RAILS_VERSION'] || DEFAULT_RAILS_VERSION}"